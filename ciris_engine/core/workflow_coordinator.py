--- conflicted
+++ resolved
@@ -315,12 +315,7 @@
             if isinstance(action_selection_result.action_parameters, SpeakParams):
                 candidate_response_content = action_selection_result.action_parameters.content
             elif isinstance(original_params_as_dict, dict): # Fallback if it was a dict
-<<<<<<< HEAD
                  candidate_response_content = original_params_as_dict.get("content", candidate_response_content)
-=======
-                 candidate_response_content = original_params_as_dict.get("content", candidate_response_content
->>>>>>> 309f9b50
-
 
             # For DEFER action, action_parameters should be DeferParams or a dict that can initialize it.
             # The ActionSelectionPDMAResult expects a Pydantic model for action_parameters.
