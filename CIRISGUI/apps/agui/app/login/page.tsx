--- conflicted
+++ resolved
@@ -26,7 +26,6 @@
     { provider: "discord", name: "Discord" }
   ];
 
-<<<<<<< HEAD
   // Load agents based on deployment mode
   useEffect(() => {
     const loadAgents = async () => {
@@ -43,93 +42,68 @@
         };
         setAgents([defaultAgent]);
         setSelectedAgent(defaultAgent.agent_id);
-=======
-  // Load agents from manager API
-  useEffect(() => {
-    const loadAgents = async () => {
-      try {
-        console.log('Loading agents from manager API...');
-        // Fetch agents from manager API using fetch (no auth required)
-        const response = await fetch('/manager/v1/agents');
-        if (!response.ok) {
-          throw new Error(`Failed to fetch agents: ${response.status} ${response.statusText}`);
-        }
-        const data = await response.json();
-        console.log('Loaded agents:', data.agents);
-        
-        // Convert manager API response to AgentInfo format
-        const agentsList: AgentInfo[] = data.agents.map((agent: any) => ({
-          agent_id: agent.agent_id,
-          agent_name: agent.agent_name,
-          status: agent.status,
-          health: agent.health,
-          api_url: agent.api_endpoint || `http://localhost:${agent.api_port}`,
-          api_port: parseInt(agent.api_port) || 8080,
-          api_endpoint: agent.api_endpoint || `http://localhost:${agent.api_port}`,
-          container_name: agent.container_name,
-          created_at: agent.created_at,
-          update_available: false,
-        }));
-        
-        setAgents(agentsList);
-        if (agentsList.length > 0) {
-          // Select the first healthy agent by default
-          const healthyAgent = agentsList.find(a => a.health === 'healthy') || agentsList[0];
-          setSelectedAgent(healthyAgent.agent_id);
-        }
-      } catch (error) {
-        console.error('Failed to load agents - Full error:', error);
-        // Type-safe error handling
-        if (error instanceof Error) {
-          console.error('Error details:', {
-            message: error.message,
-            status: (error as any).status,
-            detail: (error as any).detail
-          });
-        } else {
-          console.error('Unknown error type:', error);
-        }
-        
-        // Fall back to static Datum agent if manager API fails
-        console.log('Falling back to static Datum agent');
-        const staticAgents: AgentInfo[] = [{
-          agent_id: 'datum',
-          agent_name: 'Datum',
-          status: 'running',
-          health: 'healthy',
-          api_url: process.env.NEXT_PUBLIC_CIRIS_API_URL || window.location.origin,
-          api_port: 8080,
-          api_endpoint: 'http://localhost:8080',
-          container_name: 'ciris-agent-datum',
-          created_at: new Date().toISOString(),
-          update_available: false,
-        }];
-        setAgents(staticAgents);
-        setSelectedAgent('datum');
-      } finally {
->>>>>>> bb58c549
         setLoadingAgents(false);
       } else {
         // In managed mode, load from CIRISManager
         try {
-          console.log('Loading agents from manager...');
-          console.log('Manager endpoint:', `${window.location.origin}/manager/v1/agents`);
-          const discovered = await cirisClient.manager.listAgents();
-          console.log('Discovered agents:', discovered);
-          const runningAgents = discovered.filter(a => a.status === 'running');
-          console.log('Running agents:', runningAgents);
-          setAgents(runningAgents);
+          console.log('Loading agents from manager API...');
+          // Fetch agents from manager API using fetch (no auth required)
+          const response = await fetch('/manager/v1/agents');
+          if (!response.ok) {
+            throw new Error(`Failed to fetch agents: ${response.status} ${response.statusText}`);
+          }
+          const data = await response.json();
+          console.log('Loaded agents:', data.agents);
           
-          // If we have a detected agent ID, select it
-          if (detectedAgentId && runningAgents.find(a => a.agent_id === detectedAgentId)) {
-            setSelectedAgent(detectedAgentId);
-          } else if (runningAgents.length > 0) {
-            setSelectedAgent(runningAgents[0].agent_id);
+          // Convert manager API response to AgentInfo format
+          const agentsList: AgentInfo[] = data.agents.map((agent: any) => ({
+            agent_id: agent.agent_id,
+            agent_name: agent.agent_name,
+            status: agent.status,
+            health: agent.health,
+            api_url: agent.api_endpoint || `http://localhost:${agent.api_port}`,
+            api_port: parseInt(agent.api_port) || 8080,
+            api_endpoint: agent.api_endpoint || `http://localhost:${agent.api_port}`,
+            container_name: agent.container_name,
+            created_at: agent.created_at,
+            update_available: false,
+          }));
+          
+          setAgents(agentsList);
+          if (agentsList.length > 0) {
+            // Select the first healthy agent by default
+            const healthyAgent = agentsList.find(a => a.health === 'healthy') || agentsList[0];
+            setSelectedAgent(healthyAgent.agent_id);
           }
         } catch (error) {
           console.error('Failed to load agents - Full error:', error);
-          // Don't set any fallback agents - show empty list
-          setAgents([]);
+          // Type-safe error handling
+          if (error instanceof Error) {
+            console.error('Error details:', {
+              message: error.message,
+              status: (error as any).status,
+              detail: (error as any).detail
+            });
+          } else {
+            console.error('Unknown error type:', error);
+          }
+          
+          // Fall back to static Datum agent if manager API fails
+          console.log('Falling back to static Datum agent');
+          const staticAgents: AgentInfo[] = [{
+            agent_id: 'datum',
+            agent_name: 'Datum',
+            status: 'running',
+            health: 'healthy',
+            api_url: process.env.NEXT_PUBLIC_CIRIS_API_URL || window.location.origin,
+            api_port: 8080,
+            api_endpoint: 'http://localhost:8080',
+            container_name: 'ciris-agent-datum',
+            created_at: new Date().toISOString(),
+            update_available: false,
+          }];
+          setAgents(staticAgents);
+          setSelectedAgent('datum');
         } finally {
           setLoadingAgents(false);
         }
