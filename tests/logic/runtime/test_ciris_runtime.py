--- conflicted
+++ resolved
@@ -757,17 +757,6 @@
         runtime = runtime_with_mocked_bus_manager
 
         # Mock asyncio.create_task to verify bus manager task creation
-<<<<<<< HEAD
-        # We need to actually create tasks to avoid "coroutine never awaited" warnings
-        created_tasks = []
-        original_create_task = asyncio.create_task
-
-        def mock_create_task_impl(coro, **kwargs):
-            """Create real tasks to consume coroutines using the original function."""
-            task = original_create_task(coro, **kwargs)
-            created_tasks.append(task)
-            return task
-=======
         # Track coroutines to properly clean them up and prevent warnings
         created_coroutines = []
 
@@ -777,7 +766,6 @@
             # Create a mock task to return
             mock_task = AsyncMock()
             return mock_task
->>>>>>> 45c379db
 
         with patch("asyncio.create_task", side_effect=mock_create_task_impl) as mock_create_task:
             await runtime._create_agent_processor_when_ready()
@@ -787,20 +775,9 @@
             # Verify bus manager start was called
             runtime.service_initializer.bus_manager.start.assert_called_once()
 
-<<<<<<< HEAD
-            # Clean up created tasks
-            for task in created_tasks:
-                if not task.done():
-                    task.cancel()
-                    try:
-                        await task
-                    except asyncio.CancelledError:
-                        pass
-=======
             # Clean up any unawaited coroutines to prevent RuntimeWarning during gc.collect()
             for coro in created_coroutines:
                 coro.close()
->>>>>>> 45c379db
 
     @pytest.mark.asyncio
     async def test_create_agent_processor_when_ready_without_bus_manager(self, runtime_without_bus_manager):
