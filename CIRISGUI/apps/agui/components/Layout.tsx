"use client";
import LogoIcon from "../components/ui/floating/LogoIcon";
import Link from "next/link";
import { useAuth } from "../contexts/AuthContext";
import { useRouter } from "next/navigation";
import React, { useState } from "react";
import {
  HoveredLink,
  Menu,
  MenuItem,
  ProductItem,
} from "../components/ui/navbar-menu";
import { cn } from "../lib/utils";
interface LayoutProps {
  children: React.ReactNode;
}

function Navbar({ className }: { className?: string }) {
  const { user, logout, hasRole } = useAuth();
  const router = useRouter();
  const [active, setActive] = useState<string | null>(null);

  const navigation = [
    { name: "Dashboard", href: "/dashboard", minRole: "OBSERVER" },
  ];
  const navigation2 = [
    { name: "API Explorer", href: "/api-demo", minRole: "OBSERVER" },
    { name: "API Docs", href: "/docs", minRole: "OBSERVER" },
  ];
  const navigation3 = [
    { name: "Communications", href: "/comms", minRole: "OBSERVER" },
    { name: "Memory", href: "/memory", minRole: "OBSERVER" },
    { name: "Audit", href: "/audit", minRole: "OBSERVER" },
    { name: "Logs", href: "/logs", minRole: "OBSERVER" },
    { name: "Tools", href: "/tools", minRole: "OBSERVER" },
    { name: "System", href: "/system", minRole: "OBSERVER" },
    { name: "Config", href: "/config", minRole: "ADMIN" },
    { name: "Users", href: "/users", minRole: "ADMIN" },
    { name: "WA", href: "/wa", minRole: "OBSERVER" }, // Will be filtered by the page itself based on ADMIN or AUTHORITY role
  ];
  const navigation4 = [
    { name: "Dashboard", href: "/dashboard", minRole: "OBSERVER" },
    { name: "API Explorer", href: "/api-demo", minRole: "OBSERVER" },
    { name: "API Docs", href: "/docs", minRole: "OBSERVER" },
    { name: "Home", href: "/", minRole: "OBSERVER" },
    { name: "Communications", href: "/comms", minRole: "OBSERVER" },
    { name: "Memory", href: "/memory", minRole: "OBSERVER" },
    { name: "Audit", href: "/audit", minRole: "OBSERVER" },
    { name: "Logs", href: "/logs", minRole: "OBSERVER" },
    { name: "Tools", href: "/tools", minRole: "OBSERVER" },
    { name: "System", href: "/system", minRole: "OBSERVER" },
    { name: "Config", href: "/config", minRole: "ADMIN" },
    { name: "Users", href: "/users", minRole: "ADMIN" },
    { name: "WA", href: "/wa", minRole: "OBSERVER" }, // Will be filtered by the page itself based on ADMIN or AUTHORITY role
  ];

  const visibleNavigation = navigation.filter((item) => hasRole(item.minRole));
  const visibleNavigation2 = navigation2.filter((item) =>
    hasRole(item.minRole)
  );
  const visibleNavigation3 = navigation3.filter((item) =>
    hasRole(item.minRole)
  );
  const visibleNavigation4 = navigation4.filter((item) =>
    hasRole(item.minRole)
  );
  return (
    <div className={cn("fixed   inset-x-0 max-w-2xl mx-auto z-50", className)}>
      <Menu setActive={setActive}>
        <Link href={"/"}>
          <LogoIcon className="h-12 w-12 text-brand-primary fill-brand-primary" />
        </Link>
        {visibleNavigation.map((item) => (
          <Link
            key={item.name}
            href={item.href}
            className="border-transparent text-gray-900 hover:border-gray-300 hover:text-gray-700 inline-flex items-center px-1 pt-1 border-b-2  font-medium">
            {item.name}
          </Link>
        ))}
        <MenuItem setActive={setActive} active={active} item="Api">
          <div className="flex flex-col space-y-4 justify-around text-sm">
            {visibleNavigation2.map((item) => (
              <Link
                key={item.name}
                href={item.href}
                className="border-transparent text-gray-500 hover:border-gray-300 hover:text-gray-700 inline-flex items-center px-1 pt-1 border-b-2 text-sm font-medium">
                {item.name}
              </Link>
            ))}
          </div>
        </MenuItem>{" "}
        <MenuItem setActive={setActive} active={active} item="Services">
          <div className="flex flex-col space-y-4 text-sm">
            {visibleNavigation3.map((item) => (
              <Link
                key={item.name}
                href={item.href}
                className="border-transparent text-gray-500 hover:border-gray-300 hover:text-gray-700 inline-flex items-center px-1 pt-1 border-b-2 text-sm font-medium">
                {item.name}
              </Link>
            ))}
          </div>
        </MenuItem>
        {user && (
          <div className="flex items-center space-x-4">
            {hasRole("SYSTEM_ADMIN") && (
              <button
                onClick={() => router.push("/emergency")}
                className="text-sm bg-transparent transition-all duration-300 cursor-pointer px-4 py-1 rounded-xs text-red-500 border-red-500 border hover:border-gray-700 hover:text-gray-700">
                Emergency
              </button>
            )}
          </div>
        )}
      </Menu>
    </div>
  );
}
export function Layout({ children }: LayoutProps) {
  const { user, logout, hasRole } = useAuth();
  const router = useRouter();

  const navigation = [
    { name: "Dashboard", href: "/dashboard", minRole: "OBSERVER" },
    { name: "API Explorer", href: "/api-demo", minRole: "OBSERVER" },
    { name: "API Docs", href: "/docs", minRole: "OBSERVER" },
    { name: "Home", href: "/", minRole: "OBSERVER" },
    { name: "Communications", href: "/comms", minRole: "OBSERVER" },
    { name: "Memory", href: "/memory", minRole: "OBSERVER" },
    { name: "Audit", href: "/audit", minRole: "OBSERVER" },
    { name: "Logs", href: "/logs", minRole: "OBSERVER" },
    { name: "Tools", href: "/tools", minRole: "OBSERVER" },
    { name: "System", href: "/system", minRole: "OBSERVER" },
    { name: "Config", href: "/config", minRole: "ADMIN" },
    { name: "Users", href: "/users", minRole: "ADMIN" },
    { name: "WA", href: "/wa", minRole: "OBSERVER" }, // Will be filtered by the page itself based on ADMIN or AUTHORITY role
  ];

  const visibleNavigation = navigation.filter((item) => hasRole(item.minRole));

  return (
    <div className="min-h-screen bg-gray-50">
<<<<<<< HEAD
      <Navbar className="top-2 z-50" />

      <main className=" container pt-10 sm:px-6 lg:px-8">
        <div className=" pt-20 sm:px-6 lg:px-8">
          {user && (
            <div className="flex  items-start border border-gray-200 bg-gray-800 rounded-xl justify-between lg:shadow-lg p-6 mb-6">
              <div>
                <p className="textmd text-gray-200">
                  {user.username || user.user_id}
                </p>
                <p className="text-xs font-bold text-gray-100">({user.role})</p>
              </div>

              <div className="flex items-center space-x-4">
                <button
                  onClick={() => logout()}
                  className="text-sm bg-brand-primary border-brand-primary transition-all duration-300 cursor-pointer px-4 py-1 rounded-xs text-white hover:bg-gray-700">
                  Logout
                </button>
              </div>
            </div>
          )}
          {children}
        </div>
=======
      <nav className="bg-white shadow">
        <div className="w-full px-4 sm:px-6 lg:px-8">
          <div className="flex justify-between h-16">
            <div className="flex flex-1 items-center">
              <div className="flex-shrink-0 flex items-center mr-8">
                <h1 className="text-xl font-bold">CIRIS GUI</h1>
              </div>
              <div className="flex-1 flex items-center justify-start overflow-x-auto">
                <div className="flex space-x-4">
                  {visibleNavigation.map((item) => (
                    <Link
                      key={item.name}
                      href={item.href}
                      className="whitespace-nowrap border-transparent text-gray-500 hover:border-gray-300 hover:text-gray-700 inline-flex items-center px-1 pt-1 border-b-2 text-sm font-medium"
                    >
                      {item.name}
                    </Link>
                  ))}
                </div>
              </div>
            </div>
            <div className="flex items-center ml-4">
              {user && (
                <div className="flex items-center space-x-4">
                  <span className="text-sm text-gray-700 whitespace-nowrap">
                    {user.username || user.user_id} ({user.role})
                  </span>
                  <button
                    onClick={() => logout()}
                    className="text-sm text-gray-500 hover:text-gray-700 whitespace-nowrap"
                  >
                    Logout
                  </button>
                  {hasRole('SYSTEM_ADMIN') && (
                    <button
                      onClick={() => router.push('/emergency')}
                      className="bg-red-600 text-white px-3 py-1 rounded text-sm hover:bg-red-700 whitespace-nowrap"
                    >
                      Emergency
                    </button>
                  )}
                </div>
              )}
            </div>
          </div>
        </div>
      </nav>
      <main className="w-full py-6 px-4 sm:px-6 lg:px-8">
        <div className="max-w-7xl mx-auto">
          {children}
        </div>
>>>>>>> b7ddb1dc
      </main>
    </div>
  );
}<|MERGE_RESOLUTION|>--- conflicted
+++ resolved
@@ -141,7 +141,6 @@
 
   return (
     <div className="min-h-screen bg-gray-50">
-<<<<<<< HEAD
       <Navbar className="top-2 z-50" />
 
       <main className=" container pt-10 sm:px-6 lg:px-8">
@@ -166,59 +165,7 @@
           )}
           {children}
         </div>
-=======
-      <nav className="bg-white shadow">
-        <div className="w-full px-4 sm:px-6 lg:px-8">
-          <div className="flex justify-between h-16">
-            <div className="flex flex-1 items-center">
-              <div className="flex-shrink-0 flex items-center mr-8">
-                <h1 className="text-xl font-bold">CIRIS GUI</h1>
-              </div>
-              <div className="flex-1 flex items-center justify-start overflow-x-auto">
-                <div className="flex space-x-4">
-                  {visibleNavigation.map((item) => (
-                    <Link
-                      key={item.name}
-                      href={item.href}
-                      className="whitespace-nowrap border-transparent text-gray-500 hover:border-gray-300 hover:text-gray-700 inline-flex items-center px-1 pt-1 border-b-2 text-sm font-medium"
-                    >
-                      {item.name}
-                    </Link>
-                  ))}
-                </div>
-              </div>
-            </div>
-            <div className="flex items-center ml-4">
-              {user && (
-                <div className="flex items-center space-x-4">
-                  <span className="text-sm text-gray-700 whitespace-nowrap">
-                    {user.username || user.user_id} ({user.role})
-                  </span>
-                  <button
-                    onClick={() => logout()}
-                    className="text-sm text-gray-500 hover:text-gray-700 whitespace-nowrap"
-                  >
-                    Logout
-                  </button>
-                  {hasRole('SYSTEM_ADMIN') && (
-                    <button
-                      onClick={() => router.push('/emergency')}
-                      className="bg-red-600 text-white px-3 py-1 rounded text-sm hover:bg-red-700 whitespace-nowrap"
-                    >
-                      Emergency
-                    </button>
-                  )}
-                </div>
-              )}
-            </div>
-          </div>
-        </div>
-      </nav>
-      <main className="w-full py-6 px-4 sm:px-6 lg:px-8">
-        <div className="max-w-7xl mx-auto">
-          {children}
-        </div>
->>>>>>> b7ddb1dc
+
       </main>
     </div>
   );
