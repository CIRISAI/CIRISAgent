import os
import asyncio

from ciris_engine.runtime.base_runtime import BaseRuntime, DiscordAdapter
from ciris_engine.utils.logging_config import setup_basic_logging
from ciris_engine.core import persistence
from ciris_engine.core.config_manager import get_config_async
from ciris_engine.core.agent_processor import AgentProcessor
from ciris_engine.core.workflow_coordinator import WorkflowCoordinator
from ciris_engine.dma.pdma import EthicalPDMAEvaluator
from ciris_engine.dma.csdma import CSDMAEvaluator
from ciris_engine.dma.action_selection_pdma import ActionSelectionPDMAEvaluator
from ciris_engine.guardrails import EthicalGuardrails
from ciris_engine.services.llm_service import LLMService
from ciris_engine.services.discord_graph_memory import DiscordGraphMemory
from ciris_engine.core.agent_core_schemas import (
    HandlerActionType,
    SpeakParams,
    DeferParams,
    RejectParams,
    MemorizeParams,
    RememberParams,
    ForgetParams,
)
from ciris_engine.core.foundational_schemas import ThoughtStatus

TOKEN = os.getenv("DISCORD_BOT_TOKEN")
SNORE_CHANNEL_ID = os.getenv("SNORE_CHANNEL_ID")
PROFILE_PATH = os.path.join("ciris_profiles", "teacher.yaml")


async def _discord_handler(runtime: BaseRuntime, result, ctx):
    """Minimal handler to send outputs via the runtime's adapter."""
    thought_id = ctx.get("thought_id")
    channel_id = ctx.get("channel_id")
    action = result.selected_handler_action
    params = result.action_parameters

    if action == HandlerActionType.SPEAK and isinstance(params, SpeakParams):
        if channel_id:
            await runtime.io_adapter.send_output(channel_id, params.content)
        if thought_id:
            persistence.update_thought_status(
                thought_id, ThoughtStatus.COMPLETED, final_action_result=result.model_dump()
            )
    elif action == HandlerActionType.DEFER and isinstance(params, DeferParams):
        if channel_id:
            await runtime.io_adapter.send_output(channel_id, f"Deferred: {params.reason}")
        if thought_id:
            persistence.update_thought_status(
                thought_id, ThoughtStatus.DEFERRED, final_action_result=result.model_dump()
            )
    elif action == HandlerActionType.REJECT and isinstance(params, RejectParams):
        if channel_id:
            await runtime.io_adapter.send_output(channel_id, f"Rejected: {params.reason}")
        if thought_id:
            persistence.update_thought_status(
                thought_id, ThoughtStatus.COMPLETED, final_action_result=result.model_dump()
            )
    else:
        if thought_id:
            persistence.update_thought_status(
                thought_id, ThoughtStatus.COMPLETED, final_action_result=result.model_dump()
            )


async def main() -> None:
    if not TOKEN:
        print("DISCORD_BOT_TOKEN not set")
        return

    setup_basic_logging()
    persistence.initialize_database()

    runtime = BaseRuntime(
        io_adapter=DiscordAdapter(TOKEN),
        profile_path=PROFILE_PATH,
        snore_channel_id=SNORE_CHANNEL_ID,
    )

    runtime.dispatcher.register_service_handler(
        "discord", lambda result, ctx: _discord_handler(runtime, result, ctx)
    )

    app_config = await get_config_async()
    profile = await runtime._load_profile()

    # Ensure the loaded profile is available to the workflow coordinator. Some
    # startup thoughts (e.g. wakeup sequence) rely on app_config.agent_profiles
    # for context. Without registering the profile here, ActionSelectionPDMA may
    # emit warnings about missing profile information.
    if profile.name.lower() not in app_config.agent_profiles:
        app_config.agent_profiles[profile.name.lower()] = profile

    llm_service = LLMService(app_config.llm_services)
    memory_service = DiscordGraphMemory()
    await llm_service.start()
    await memory_service.start()

    async def _memory_handler(result, ctx):
        action = result.selected_handler_action
        params = result.action_parameters
<<<<<<< HEAD
        thought_id = ctx.get("thought_id")
        try:
            if action == HandlerActionType.MEMORIZE and isinstance(params, MemorizeParams):
                meta = (
                    params.knowledge_data
                    if isinstance(params.knowledge_data, dict)
                    else {"data": params.knowledge_data}
                )
                user_nick = meta.get("nick") or ctx.get("author_name")
                channel = meta.get("channel") or ctx.get("channel_id")
                success = await memory_service.memorize(
                    user_nick, channel, meta, params.channel_metadata
                )
                if thought_id:
                    persistence.update_thought_status(
                        thought_id,
                        ThoughtStatus.COMPLETED if success else ThoughtStatus.DEFERRED,
                        final_action_result=result.model_dump(),
                    )
            elif action == HandlerActionType.REMEMBER and isinstance(params, RememberParams):
                data = await memory_service.remember(params.query)
                if thought_id:
                    persistence.update_thought_status(
                        thought_id,
                        ThoughtStatus.COMPLETED,
                        final_action_result={"memory": data},
                    )
            elif action == HandlerActionType.FORGET and isinstance(params, ForgetParams):
                if params.item_description:
                    await memory_service.forget(params.item_description)
                if thought_id:
                    persistence.update_thought_status(
                        thought_id,
                        ThoughtStatus.COMPLETED,
                        final_action_result=result.model_dump(),
                    )
            else:
                if thought_id:
                    persistence.update_thought_status(
                        thought_id,
                        ThoughtStatus.FAILED,
                        final_action_result={"error": "Invalid memory action parameters"},
                    )
        except Exception as e:
            if thought_id:
                persistence.update_thought_status(
                    thought_id,
                    ThoughtStatus.FAILED,
                    final_action_result={"error": str(e)},
                )
=======
        if action == HandlerActionType.MEMORIZE and isinstance(params, MemorizeParams):
            meta = params.knowledge_data if isinstance(params.knowledge_data, dict) else {"data": params.knowledge_data}
            user_nick = meta.get("nick") or ctx.get("author_name")
            channel = meta.get("channel") or ctx.get("channel_id")
            await memory_service.memorize(
                user_nick,
                channel,
                meta,
                params.channel_metadata,
            )
        elif action == HandlerActionType.REMEMBER and isinstance(params, RememberParams):
            await memory_service.remember(params.query)
        elif action == HandlerActionType.FORGET and isinstance(params, ForgetParams):
            if params.item_description:
                await memory_service.forget(params.item_description)
>>>>>>> 99eb3eb3

    runtime.dispatcher.register_service_handler(
        "memory", lambda result, ctx: _memory_handler(result, ctx)
    )

    llm_client = llm_service.get_client()
    ethical_pdma = EthicalPDMAEvaluator(llm_client.instruct_client, model_name=llm_client.model_name)
    csdma = CSDMAEvaluator(llm_client.client, model_name=llm_client.model_name)
    action_pdma = ActionSelectionPDMAEvaluator(
        llm_client.client,
        model_name=llm_client.model_name,
        prompt_overrides=profile.action_selection_pdma_overrides,
    )

    guardrails = EthicalGuardrails(
        llm_client.instruct_client, app_config.guardrails, model_name=llm_client.model_name
    )

    workflow_coordinator = WorkflowCoordinator(
        llm_client=llm_client.client,
        ethical_pdma_evaluator=ethical_pdma,
        csdma_evaluator=csdma,
        action_selection_pdma_evaluator=action_pdma,
        ethical_guardrails=guardrails,
        app_config=app_config,
        dsdma_evaluators={},
        memory_service=memory_service,
    )

    processor = AgentProcessor(
        app_config=app_config,
        workflow_coordinator=workflow_coordinator,
        action_dispatcher=runtime.dispatcher,
        startup_channel_id=SNORE_CHANNEL_ID,
    )

    try:
        await asyncio.gather(runtime._main_loop(), processor.start_processing())
    finally:
        await asyncio.gather(llm_service.stop(), memory_service.stop())


if __name__ == "__main__":
    asyncio.run(main())<|MERGE_RESOLUTION|>--- conflicted
+++ resolved
@@ -1,5 +1,6 @@
 import os
 import asyncio
+import logging # Import logging
 
 from ciris_engine.runtime.base_runtime import BaseRuntime, DiscordAdapter
 from ciris_engine.utils.logging_config import setup_basic_logging
@@ -12,56 +13,148 @@
 from ciris_engine.dma.action_selection_pdma import ActionSelectionPDMAEvaluator
 from ciris_engine.guardrails import EthicalGuardrails
 from ciris_engine.services.llm_service import LLMService
-from ciris_engine.services.discord_graph_memory import DiscordGraphMemory
+from ciris_engine.services.discord_graph_memory import DiscordGraphMemory, MemoryOpStatus # Import MemoryOpStatus
 from ciris_engine.core.agent_core_schemas import (
     HandlerActionType,
     SpeakParams,
     DeferParams,
     RejectParams,
-    MemorizeParams,
-    RememberParams,
-    ForgetParams,
+    MemorizeParams, # Keep MemorizeParams
+    RememberParams, # Keep RememberParams
+    ForgetParams, # Keep ForgetParams
 )
 from ciris_engine.core.foundational_schemas import ThoughtStatus
+from pydantic import BaseModel # Import BaseModel for type checking
+from ciris_engine.utils.constants import DEFAULT_WA # Import DEFAULT_WA
+
+logger = logging.getLogger(__name__) # Get logger
 
 TOKEN = os.getenv("DISCORD_BOT_TOKEN")
 SNORE_CHANNEL_ID = os.getenv("SNORE_CHANNEL_ID")
 PROFILE_PATH = os.path.join("ciris_profiles", "teacher.yaml")
 
 
-async def _discord_handler(runtime: BaseRuntime, result, ctx):
+async def _discord_handler(runtime: BaseRuntime, result: ActionSelectionPDMAResult, ctx: dict): # Added type hints
     """Minimal handler to send outputs via the runtime's adapter."""
     thought_id = ctx.get("thought_id")
     channel_id = ctx.get("channel_id")
     action = result.selected_handler_action
-    params = result.action_parameters
-
-    if action == HandlerActionType.SPEAK and isinstance(params, SpeakParams):
-        if channel_id:
-            await runtime.io_adapter.send_output(channel_id, params.content)
-        if thought_id:
+    params = result.action_parameters # This should now be a Pydantic model or a dict if no ParamModel
+
+    # Use a more general status update at the end, after attempting the action
+    final_thought_status = ThoughtStatus.COMPLETED # Default to completed if action is handled
+
+    try:
+        if action == HandlerActionType.SPEAK and isinstance(params, SpeakParams):
+            if channel_id:
+                # Attempt to reply if original message ID is available in context
+                original_message_id = ctx.get("message_id")
+                if original_message_id:
+                     try:
+                         target_channel = runtime.io_adapter.client.get_channel(int(channel_id)) # Assuming adapter.client is discord.Client
+                         if target_channel:
+                              original_message = await target_channel.fetch_message(int(original_message_id))
+                              await original_message.reply(params.content)
+                              logger.info(f"DiscordHandler: Replied SPEAK message to message {original_message_id} in channel {channel_id} for thought {thought_id}.")
+                         else:
+                              logger.warning(f"DiscordHandler: Could not find channel {channel_id} to send SPEAK reply for thought {thought_id}.")
+                              await runtime.io_adapter.send_output(channel_id, params.content) # Fallback
+                     except Exception as reply_error:
+                          logger.error(f"DiscordHandler: Error sending SPEAK reply for thought {thought_id}: {reply_error}. Sending to channel instead.")
+                          await runtime.io_adapter.send_output(channel_id, params.content) # Fallback
+                else:
+                    # If no original message ID, just send to the channel
+                    await runtime.io_adapter.send_output(channel_id, params.content)
+                    logger.info(f"DiscordHandler: Sent SPEAK message to channel {channel_id} for thought {thought_id} (no reply).")
+            else:
+                logger.warning(f"DiscordHandler: SPEAK action for thought {thought_id} has no channel_id in context. Message not sent.")
+
+        elif action == HandlerActionType.DEFER and isinstance(params, DeferParams):
+            if channel_id:
+                # Send user-facing deferral message
+                user_facing_message = f"This requires further review (Reason: {params.reason}). It has been logged for wisdom-based deferral."
+                # Attempt to reply if original message ID is available in context
+                original_message_id = ctx.get("message_id")
+                if original_message_id:
+                    try:
+                        target_channel = runtime.io_adapter.client.get_channel(int(channel_id)) # Assuming adapter.client is discord.Client
+                        if target_channel:
+                            original_message = await target_channel.fetch_message(int(original_message_id))
+                            await original_message.reply(user_facing_message)
+                            logger.info(f"DiscordHandler: Replied DEFER notification to message {original_message_id} in channel {channel_id} for thought {thought_id}.")
+                        else:
+                            logger.warning(f"DiscordHandler: Could not find channel {channel_id} to send DEFER reply for thought {thought_id}.")
+                            await runtime.io_adapter.send_output(channel_id, user_facing_message) # Fallback
+                    except Exception as reply_error:
+                        logger.error(f"DiscordHandler: Error sending DEFER reply for thought {thought_id}: {reply_error}. Sending to channel instead.")
+                        await runtime.io_adapter.send_output(channel_id, user_facing_message) # Fallback
+                else:
+                    # If no original message ID, just send to the channel
+                    await runtime.io_adapter.send_output(channel_id, user_facing_message)
+                    logger.info(f"DiscordHandler: Sent DEFER notification to channel {channel_id} for thought {thought_id} (no reply).")
+
+                # Deferral report logic (often to a separate deferral channel) could go here if needed
+                # For this minimal handler, we just send the user-facing message.
+                final_thought_status = ThoughtStatus.DEFERRED # Explicitly mark thought as deferred
+
+            elif action == HandlerActionType.REJECT and isinstance(params, RejectParams):
+                if channel_id:
+                    rejection_message = f"Unable to proceed with this request. Reason: {params.reason}"
+                     # Attempt to reply if original message ID is available in context
+                    original_message_id = ctx.get("message_id")
+                    if original_message_id:
+                         try:
+                             target_channel = runtime.io_adapter.client.get_channel(int(channel_id))
+                             if target_channel:
+                                 original_message = await target_channel.fetch_message(int(original_message_id))
+                                 await original_message.reply(rejection_message)
+                                 logger.info(f"DiscordHandler: Replied REJECT message to message {original_message_id} in channel {channel_id} for thought {thought_id}.")
+                             else:
+                                 logger.warning(f"DiscordHandler: Could not find channel {channel_id} to send REJECT reply for thought {thought_id}.")
+                                 await runtime.io_adapter.send_output(channel_id, rejection_message) # Fallback
+                         except Exception as reply_error:
+                              logger.error(f"DiscordHandler: Error sending REJECT reply for thought {thought_id}: {reply_error}. Sending to channel instead.")
+                              await runtime.io_adapter.send_output(channel_id, rejection_message) # Fallback
+                    else:
+                         await runtime.io_adapter.send_output(channel_id, rejection_message)
+                         logger.info(f"DiscordHandler: Sent REJECT message to channel {channel_id} for thought {thought_id} (no reply).")
+
+
+            elif action == HandlerActionType.ACT and isinstance(params, ActParams):
+                 # This handler doesn't implement ACT, so log it and potentially handle in a dedicated ACT handler
+                 logger.warning(f"DiscordHandler: Received ACT action '{params.tool_name}' for thought {thought_id}. No specific DiscordHandler implementation.")
+                 # The ActionDispatcher's main logic might handle ACT based on origin_service,
+                 # so this warning might mean the dispatcher logic needs refinement too.
+                 # For now, just log and let the thought be marked completed below.
+
+            # --- Memory Actions ---
+            # These should ideally be handled by the 'memory' service handler.
+            # If they somehow arrive here due to a routing issue, log an error.
+            elif action in [HandlerActionType.MEMORIZE, HandlerActionType.REMEMBER, HandlerActionType.FORGET]:
+                 logger.error(f"DiscordHandler: Received a Memory Action ({action.value}) for thought {thought_id}. This should be routed to the 'memory' service handler. Possible ActionDispatcher routing issue.")
+                 final_thought_status = ThoughtStatus.FAILED # Mark as failed because it wasn't handled correctly
+
+            else:
+                # Catch any other unexpected action types reaching this handler
+                logger.error(f"DiscordHandler: Received unhandled action type '{action.value}' for thought {thought_id}. Parameters: {params}")
+                final_thought_status = ThoughtStatus.FAILED # Mark as failed
+
+    except Exception as e:
+        logger.exception(f"DiscordHandler: Unexpected error processing action {action.value} for thought {thought_id}: {e}")
+        final_thought_status = ThoughtStatus.FAILED # Mark as failed on exception
+
+    # Always update thought status after attempting to handle the action
+    if thought_id:
+        try:
             persistence.update_thought_status(
-                thought_id, ThoughtStatus.COMPLETED, final_action_result=result.model_dump()
+                thought_id=thought_id,
+                new_status=final_thought_status,
+                 # Store the final ActionSelectionPDMAResult regardless of success/failure
+                final_action_result=result.model_dump()
             )
-    elif action == HandlerActionType.DEFER and isinstance(params, DeferParams):
-        if channel_id:
-            await runtime.io_adapter.send_output(channel_id, f"Deferred: {params.reason}")
-        if thought_id:
-            persistence.update_thought_status(
-                thought_id, ThoughtStatus.DEFERRED, final_action_result=result.model_dump()
-            )
-    elif action == HandlerActionType.REJECT and isinstance(params, RejectParams):
-        if channel_id:
-            await runtime.io_adapter.send_output(channel_id, f"Rejected: {params.reason}")
-        if thought_id:
-            persistence.update_thought_status(
-                thought_id, ThoughtStatus.COMPLETED, final_action_result=result.model_dump()
-            )
-    else:
-        if thought_id:
-            persistence.update_thought_status(
-                thought_id, ThoughtStatus.COMPLETED, final_action_result=result.model_dump()
-            )
+            logger.debug(f"DiscordHandler: Updated thought {thought_id} status to {final_thought_status.value}.")
+        except Exception as db_error:
+            logger.error(f"DiscordHandler: Failed to update thought {thought_id} status to {final_thought_status.value} in DB: {db_error}")
 
 
 async def main() -> None:
@@ -73,11 +166,12 @@
     persistence.initialize_database()
 
     runtime = BaseRuntime(
-        io_adapter=DiscordAdapter(TOKEN),
+        io_adapter=DiscordAdapter(TOKEN), # This adapter will fetch messages
         profile_path=PROFILE_PATH,
         snore_channel_id=SNORE_CHANNEL_ID,
     )
 
+    # Register the handler for Discord-specific actions
     runtime.dispatcher.register_service_handler(
         "discord", lambda result, ctx: _discord_handler(runtime, result, ctx)
     )
@@ -85,101 +179,123 @@
     app_config = await get_config_async()
     profile = await runtime._load_profile()
 
-    # Ensure the loaded profile is available to the workflow coordinator. Some
-    # startup thoughts (e.g. wakeup sequence) rely on app_config.agent_profiles
-    # for context. Without registering the profile here, ActionSelectionPDMA may
-    # emit warnings about missing profile information.
+    # Ensure the loaded profile is available to the workflow coordinator.
     if profile.name.lower() not in app_config.agent_profiles:
         app_config.agent_profiles[profile.name.lower()] = profile
 
     llm_service = LLMService(app_config.llm_services)
+    # Instantiate DiscordGraphMemory - this is the actual memory service
     memory_service = DiscordGraphMemory()
     await llm_service.start()
     await memory_service.start()
 
-    async def _memory_handler(result, ctx):
+    # --- Dedicated Handler for Memory Actions ---
+    async def _memory_handler(result: ActionSelectionPDMAResult, ctx: dict): # Added type hints
+        thought_id = ctx.get("thought_id")
         action = result.selected_handler_action
-        params = result.action_parameters
-<<<<<<< HEAD
-        thought_id = ctx.get("thought_id")
+        params = result.action_parameters # This should be a validated Pydantic model
+
+        final_thought_status = ThoughtStatus.COMPLETED # Default status
+
         try:
-            if action == HandlerActionType.MEMORIZE and isinstance(params, MemorizeParams):
-                meta = (
-                    params.knowledge_data
-                    if isinstance(params.knowledge_data, dict)
-                    else {"data": params.knowledge_data}
+            # Ensure params is a Pydantic model before type checking against Param classes
+            if not isinstance(params, BaseModel):
+                 logger.error(f"MemoryHandler: Received action '{action.value}' for thought {thought_id} with parameters not as BaseModel. Type: {type(params)}. Cannot process memory operation.")
+                 final_thought_status = ThoughtStatus.FAILED # Mark as failed
+
+            elif action == HandlerActionType.MEMORIZE and isinstance(params, MemorizeParams):
+                # Extract data from the VALIDATED MemorizeParams
+                # Fallbacks to ctx if data not found in params
+                user_nick = params.knowledge_data.get("nick") if isinstance(params.knowledge_data, dict) else (ctx.get("author_name") if ctx.get("author_name") != DEFAULT_WA else None) # Use author_name from context as fallback, but not default WA
+                channel = params.channel_metadata.get("channel") if isinstance(params.channel_metadata, dict) else ctx.get("channel_id") # Use channel_id from context as fallback
+                metadata = params.knowledge_data if isinstance(params.knowledge_data, dict) else {"data": params.knowledge_data} # Use knowledge_data as metadata or wrap string
+
+                if not user_nick or not channel: # Memory service requires user_nick and channel for memorizing
+                     logger.error(f"MemoryHandler: MEMORIZE action for thought {thought_id} is missing required user_nick ({user_nick}) or channel ({channel}) after parameter parsing. Cannot perform memory operation.")
+                     final_thought_status = ThoughtStatus.FAILED # Mark as failed
+                else:
+                     # Call the actual memory service method
+                    mem_result = await memory_service.memorize(
+                        user_nick=user_nick,
+                        channel=channel,
+                        metadata=metadata, # Pass the extracted/formatted metadata
+                        channel_metadata=params.channel_metadata,
+                        is_correction=ctx.get("is_wa_correction", False) # Pass correction flag if applicable
+                    )
+                    if mem_result.status == MemoryOpStatus.SAVED:
+                        logger.info(f"MemoryHandler: Successfully MEMORIZED data for thought {thought_id}.")
+                        final_thought_status = ThoughtStatus.COMPLETED # Explicitly set to completed on success
+                    elif mem_result.status == MemoryOpStatus.DEFERRED:
+                        logger.info(f"MemoryHandler: MEMORIZE deferred for thought {thought_id}. Reason: {mem_result.reason}")
+                        final_thought_status = ThoughtStatus.DEFERRED # Mark thought as deferred
+                        # The DEFERRAL_PACKAGE_CONTENT should be handled by the ActionDispatcher
+                        # when the DEFER action is selected by the ASPDMA due to memory service deferral.
+                        # This handler should just report the deferral status.
+                    elif mem_result.status == MemoryOpStatus.FAILED:
+                         logger.error(f"MemoryHandler: MEMORIZE FAILED for thought {thought_id}. Reason: {mem_result.reason}")
+                         final_thought_status = ThoughtStatus.FAILED # Mark thought as failed
+
+
+            elif action == HandlerActionType.REMEMBER and isinstance(params, RememberParams):
+                 # Implement REMEMBER logic here
+                 logger.warning(f"MemoryHandler: REMEMBER action received for thought {thought_id}. Implementation pending.")
+                 # Example:
+                 # remembered_data = await memory_service.remember(params.query)
+                 # if remembered_data:
+                 #     logger.info(f"MemoryHandler: REMEMBERED data for thought {thought_id}.")
+                 #     # Need a way to return remembered_data to the task flow - maybe put in thought's processing_context?
+                 # else:
+                 #     logger.info(f"MemoryHandler: REMEMBER query for thought {thought_id} found no data.")
+                 final_thought_status = ThoughtStatus.COMPLETED # Assume completed once query is done
+
+            elif action == HandlerActionType.FORGET and isinstance(params, ForgetParams):
+                 # Implement FORGET logic here
+                 logger.warning(f"MemoryHandler: FORGET action received for thought {thought_id}. Implementation pending.")
+                 # Example:
+                 # if params.item_description:
+                 #     await memory_service.forget(params.item_description)
+                 #     logger.info(f"MemoryHandler: FORGET action completed for thought {thought_id}.")
+                 final_thought_status = ThoughtStatus.COMPLETED # Assume completed once forget is attempted
+
+            else:
+                # Catch cases where params is a BaseModel but not one of the expected memory ParamModels
+                logger.error(f"MemoryHandler: Received action '{action.value}' for thought {thought_id} with unexpected parameter model type: {type(params).__name__}. Cannot process memory operation.")
+                final_thought_status = ThoughtStatus.FAILED # Mark as failed
+
+        except Exception as e:
+            logger.exception(f"MemoryHandler: Unexpected error processing action {action.value} for thought {thought_id}: {e}")
+            final_thought_status = ThoughtStatus.FAILED # Mark as failed on exception
+
+        # Always update thought status after attempting to handle the action
+        if thought_id:
+            try:
+                persistence.update_thought_status(
+                    thought_id=thought_id,
+                    new_status=final_thought_status,
+                     # Store the final ActionSelectionPDMAResult regardless of success/failure
+                    final_action_result=result.model_dump()
                 )
-                user_nick = meta.get("nick") or ctx.get("author_name")
-                channel = meta.get("channel") or ctx.get("channel_id")
-                success = await memory_service.memorize(
-                    user_nick, channel, meta, params.channel_metadata
-                )
-                if thought_id:
-                    persistence.update_thought_status(
-                        thought_id,
-                        ThoughtStatus.COMPLETED if success else ThoughtStatus.DEFERRED,
-                        final_action_result=result.model_dump(),
-                    )
-            elif action == HandlerActionType.REMEMBER and isinstance(params, RememberParams):
-                data = await memory_service.remember(params.query)
-                if thought_id:
-                    persistence.update_thought_status(
-                        thought_id,
-                        ThoughtStatus.COMPLETED,
-                        final_action_result={"memory": data},
-                    )
-            elif action == HandlerActionType.FORGET and isinstance(params, ForgetParams):
-                if params.item_description:
-                    await memory_service.forget(params.item_description)
-                if thought_id:
-                    persistence.update_thought_status(
-                        thought_id,
-                        ThoughtStatus.COMPLETED,
-                        final_action_result=result.model_dump(),
-                    )
-            else:
-                if thought_id:
-                    persistence.update_thought_status(
-                        thought_id,
-                        ThoughtStatus.FAILED,
-                        final_action_result={"error": "Invalid memory action parameters"},
-                    )
-        except Exception as e:
-            if thought_id:
-                persistence.update_thought_status(
-                    thought_id,
-                    ThoughtStatus.FAILED,
-                    final_action_result={"error": str(e)},
-                )
-=======
-        if action == HandlerActionType.MEMORIZE and isinstance(params, MemorizeParams):
-            meta = params.knowledge_data if isinstance(params.knowledge_data, dict) else {"data": params.knowledge_data}
-            user_nick = meta.get("nick") or ctx.get("author_name")
-            channel = meta.get("channel") or ctx.get("channel_id")
-            await memory_service.memorize(
-                user_nick,
-                channel,
-                meta,
-                params.channel_metadata,
-            )
-        elif action == HandlerActionType.REMEMBER and isinstance(params, RememberParams):
-            await memory_service.remember(params.query)
-        elif action == HandlerActionType.FORGET and isinstance(params, ForgetParams):
-            if params.item_description:
-                await memory_service.forget(params.item_description)
->>>>>>> 99eb3eb3
-
+                logger.debug(f"MemoryHandler: Updated thought {thought_id} status to {final_thought_status.value}.")
+            except Exception as db_error:
+                logger.error(f"MemoryHandler: Failed to update thought {thought_id} status to {final_thought_status.value} in DB: {db_error}")
+
+    # Register the dedicated handler for Memory actions
     runtime.dispatcher.register_service_handler(
         "memory", lambda result, ctx: _memory_handler(result, ctx)
     )
 
+
     llm_client = llm_service.get_client()
+    # Pass the instructor-patched client to PDMA and Guardrails that use it
     ethical_pdma = EthicalPDMAEvaluator(llm_client.instruct_client, model_name=llm_client.model_name)
+    # CSDMA uses the raw client
     csdma = CSDMAEvaluator(llm_client.client, model_name=llm_client.model_name)
+    # ActionSelectionPDMA uses the raw client and patches internally with the configured mode
     action_pdma = ActionSelectionPDMAEvaluator(
         llm_client.client,
         model_name=llm_client.model_name,
         prompt_overrides=profile.action_selection_pdma_overrides,
+        # instructor_mode is read from config by ActionSelectionPDMAEvaluator itself
     )
 
     guardrails = EthicalGuardrails(
@@ -187,13 +303,13 @@
     )
 
     workflow_coordinator = WorkflowCoordinator(
-        llm_client=llm_client.client,
+        llm_client=llm_client.client, # WorkflowCoordinator still gets the raw client? Check WorkflowCoordinator __init__ - yes, expects CIRISLLMClient but uses llm_client.client
         ethical_pdma_evaluator=ethical_pdma,
         csdma_evaluator=csdma,
         action_selection_pdma_evaluator=action_pdma,
         ethical_guardrails=guardrails,
         app_config=app_config,
-        dsdma_evaluators={},
+        dsdma_evaluators={}, # DSDMA evaluators would be added here if profile specified them
         memory_service=memory_service,
     )
 
@@ -205,10 +321,8 @@
     )
 
     try:
+        # runtimes main_loop handles fetching messages and creating tasks
+        # processor.start_processing handles running the agent processing rounds
         await asyncio.gather(runtime._main_loop(), processor.start_processing())
     finally:
-        await asyncio.gather(llm_service.stop(), memory_service.stop())
-
-
-if __name__ == "__main__":
-    asyncio.run(main())+        await asyncio.gather(llm_service.stop(), memory_service.stop())