--- conflicted
+++ resolved
@@ -149,11 +149,7 @@
                 task_id=str(step_data_dict.get("task_id", "")),
                 thought_type=str(step_data_dict.get("thought_type", "")),
                 current_step=step_point,
-<<<<<<< HEAD
-                entered_step_at=step_data_dict.get("timestamp"),
-=======
                 entered_step_at=timestamp if isinstance(timestamp, datetime) else datetime.now(),
->>>>>>> d1adaa78
             )
             self._paused_thoughts[thought_id] = thought
         else:
@@ -419,11 +415,7 @@
 
         # No paused thoughts - need to start new thoughts in the pipeline
         from ciris_engine.logic import persistence
-<<<<<<< HEAD
-        from ciris_engine.schemas.runtime.models import ThoughtStatus
-=======
         from ciris_engine.schemas.runtime.enums import ThoughtStatus
->>>>>>> d1adaa78
 
         pending_thoughts = persistence.get_thoughts_by_status(ThoughtStatus.PENDING, limit=1)
         if not pending_thoughts:
@@ -568,47 +560,6 @@
             timestamp=asyncio.get_event_loop().time(),
         )
 
-<<<<<<< HEAD
-        # Always broadcast step results to connected clients
-        try:
-            from ciris_engine.logic.infrastructure.step_streaming import step_result_stream
-            from ciris_engine.schemas.services.runtime_control import SpanAttribute, StepResultData, TraceContext
-
-            # Create proper StepResultData object for streaming
-            trace_context = TraceContext(
-                trace_id=f"trace_{thought_id_str}",
-                span_id=f"span_{step_point.value}",
-                span_name=f"Step: {step_point.value}",
-                operation_name=step_point.value,
-                start_time_ns=int(processing_start * 1_000_000_000),
-                end_time_ns=int((processing_start + processing_time_ms / 1000) * 1_000_000_000),
-                duration_ns=int(processing_time_ms * 1_000_000),
-            )
-
-            span_attributes = [
-                SpanAttribute(key="step_point", value={"stringValue": step_point.value}),
-                SpanAttribute(key="thought_id", value={"stringValue": thought_id_str}),
-                SpanAttribute(key="success", value={"boolValue": True}),
-            ]
-
-            step_result_data = StepResultData(
-                step_point=step_point.value,
-                success=True,
-                processing_time_ms=processing_time_ms,
-                thought_id=thought_id_str,
-                task_id=task_id_str,
-                step_data=step_data,
-                trace_context=trace_context,
-                span_attributes=span_attributes,
-            )
-
-            await step_result_stream.broadcast_step_result(step_result_data)
-        except Exception as e:
-            # Don't let streaming errors break step execution
-            import logging
-
-            logging.getLogger(__name__).warning(f"Error broadcasting step result: {e}")
-=======
         # TODO: Step result streaming disabled - step_result_stream module not implemented
         # The step_streaming module only provides reasoning_event_stream, not step_result_stream
         # This code is commented out until step_result_stream is implemented
@@ -653,7 +604,6 @@
         #     import logging
         #
         #     logging.getLogger(__name__).warning(f"Error broadcasting step result: {e}")
->>>>>>> d1adaa78
 
         return step_result
 
