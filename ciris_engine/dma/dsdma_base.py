import logging # Add logging
from abc import ABC
from typing import Dict, Any, Optional, List

import instructor # For instructor.Mode
from openai import AsyncOpenAI # For type hinting raw client

# Corrected imports based on project structure
from ciris_engine.core.agent_processing_queue import ProcessingQueueItem
from ciris_engine.core.agent_core_schemas import DSDMAResult
from ciris_engine.utils.context_formatters import format_user_profiles_for_prompt, format_system_snapshot_for_prompt # New import
from pydantic import BaseModel, Field
from instructor.exceptions import InstructorRetryException
from ciris_engine.core.config_manager import get_config # To access global config

logger = logging.getLogger(__name__) # Add logger

class BaseDSDMA(ABC):
    """
    Abstract Base Class for Domain-Specific Decision-Making Algorithms.
    Handles instructor client patching based on global config.
    """
    DEFAULT_TEMPLATE: Optional[str] = "" # Subclasses should override this

    def __init__(self,
                 domain_name: str,
                 aclient: AsyncOpenAI, # Expect raw AsyncOpenAI client
                 model_name: Optional[str] = None, # Allow override, else use config
                 domain_specific_knowledge: Optional[Dict[str, Any]] = None,
                 prompt_template: Optional[str] = None):
        
        app_config = get_config()
        self.model_name = model_name or app_config.llm_services.openai.model_name
        
        try:
            configured_mode_str = app_config.llm_services.openai.instructor_mode.upper()
            self.instructor_mode = instructor.Mode[configured_mode_str]
        except KeyError:
            logger.warning(f"Invalid instructor_mode '{app_config.llm_services.openai.instructor_mode}' in config for DSDMA {domain_name}. Defaulting to JSON.")
            self.instructor_mode = instructor.Mode.JSON

        self.aclient: instructor.Instructor = instructor.patch(aclient, mode=self.instructor_mode)
        
        self.domain_name = domain_name
        self.domain_specific_knowledge = domain_specific_knowledge if domain_specific_knowledge else {}
        # Use provided template, fallback to class default, then empty string
        self.prompt_template = prompt_template if prompt_template is not None else (self.DEFAULT_TEMPLATE if self.DEFAULT_TEMPLATE is not None else "")
        
        logger.info(f"BaseDSDMA '{self.domain_name}' initialized with model: {self.model_name}, instructor_mode: {self.instructor_mode.name}")
        super().__init__()

    class LLMOutputForDSDMA(BaseModel):
        domain_alignment_score: float = Field(..., ge=0.0, le=1.0)
        recommended_action: Optional[str] = Field(default=None)
        flags: List[str] = Field(default_factory=list)
        reasoning: str

    async def evaluate_thought(self, thought_item: ProcessingQueueItem, current_context: Dict[str, Any]) -> DSDMAResult:
        thought_content_str = ""
        if isinstance(thought_item.content, dict):
            thought_content_str = thought_item.content.get("text", thought_item.content.get("description", str(thought_item.content)))
        else:
            thought_content_str = str(thought_item.content)

        context_str = str(current_context) if current_context else "No specific platform context provided."
        rules_summary_str = self.domain_specific_knowledge.get("rules_summary", "General domain guidance") if isinstance(self.domain_specific_knowledge, dict) else "General domain guidance"

        system_snapshot_context_str = ""
        user_profile_context_str = ""

        if hasattr(thought_item, 'processing_context') and thought_item.processing_context:
            system_snapshot = thought_item.processing_context.get("system_snapshot")
            if system_snapshot:
                user_profiles_data = system_snapshot.get("user_profiles")
                user_profile_context_str = format_user_profiles_for_prompt(user_profiles_data)
                
                system_snapshot_context_str = format_system_snapshot_for_prompt(system_snapshot, thought_item.processing_context)

        # Prepare system message content
        # Subclasses might provide a more specific template.
        # The template should ideally allow for {domain_name}, {rules_summary_str}, {platform_context_str}
        # and then the user message would contain the thought and the formatted snapshot context.
        
        system_message_template = self.prompt_template
        if not system_message_template: # Default if subclass doesn't provide one
            system_message_template = (
                "You are a domain-specific evaluator for the '{domain_name}' domain. "
                "Your primary goal is to assess how well a given 'thought' aligns with the specific rules, "
                "objectives, and knowledge pertinent to this domain. "
                "Consider the provided domain rules: '{rules_summary_str}' and the general platform context: '{context_str}'. " # Changed placeholder
                "Additionally, user profile information and system snapshot details will be provided with the thought for background awareness. "
                "Focus your evaluation on domain alignment."
            )

        system_message_content = system_message_template.format(
            domain_name=self.domain_name,
            rules_summary_str=rules_summary_str,
            context_str=context_str # Changed keyword to context_str
        )

        # User message includes the thought and the formatted snapshot context (user profiles + system state)
        full_snapshot_and_profile_context_str = system_snapshot_context_str + user_profile_context_str
        user_message_content = f"{full_snapshot_and_profile_context_str}\nEvaluate this thought for the '{self.domain_name}' domain: \"{thought_content_str}\""
        
        logger.debug(f"DSDMA '{self.domain_name}' input to LLM for thought {thought_item.thought_id}:\nSystem: {system_message_content}\nUser: {user_message_content}")

        messages = [
            {"role": "system", "content": system_message_content},
            {"role": "user", "content": user_message_content}
        ]

        try:
            llm_eval_data: BaseDSDMA.LLMOutputForDSDMA = await self.aclient.chat.completions.create(
                model=self.model_name,
                response_model=BaseDSDMA.LLMOutputForDSDMA,
                messages=messages,
                max_tokens=512,
            )

            result = DSDMAResult(
                domain_name=self.domain_name,
                domain_alignment_score=min(max(llm_eval_data.domain_alignment_score, 0.0), 1.0),
                recommended_action=llm_eval_data.recommended_action,
                flags=llm_eval_data.flags,
                reasoning=llm_eval_data.reasoning,
                domain_specific_output={},
            )
            logger.info(
                f"DSDMA '{self.domain_name}' (instructor) evaluation successful for thought ID {thought_item.thought_id}: "
                f"Score {result.domain_alignment_score}, Recommended Action: {result.recommended_action}"
            )
<<<<<<< HEAD


=======
>>>>>>> 192ed962
            if hasattr(llm_eval_data, "_raw_response"):
                result.raw_llm_response = str(llm_eval_data._raw_response)
            return result
        except InstructorRetryException as e_instr:
            error_detail = e_instr.errors() if hasattr(e_instr, "errors") else str(e_instr)
            logger.error(
                f"DSDMA {self.domain_name} InstructorRetryException for thought {thought_item.thought_id}: {error_detail}",
                exc_info=True,
            )
            return DSDMAResult(
                domain_name=self.domain_name,
                domain_alignment_score=0.0,
                recommended_action=None,
                flags=["Instructor_ValidationError"],
                reasoning=f"Failed DSDMA evaluation via instructor due to validation error: {error_detail}",
                raw_llm_response=f"InstructorRetryException: {error_detail}",
            )
        except Exception as e:
            logger.error(
                f"DSDMA {self.domain_name} evaluation failed for thought ID {thought_item.thought_id}: {e}",
                exc_info=True,
            )
            return DSDMAResult(
                domain_name=self.domain_name,
                domain_alignment_score=0.0,
                recommended_action=None,
                flags=["LLM_Error_Instructor"],
                reasoning=f"Failed DSDMA evaluation via instructor: {str(e)}",
                raw_llm_response=f"Exception: {str(e)}",
            )

    def __repr__(self) -> str:
        return f"<BaseDSDMA domain='{self.domain_name}'>"<|MERGE_RESOLUTION|>--- conflicted
+++ resolved
@@ -128,12 +128,7 @@
             logger.info(
                 f"DSDMA '{self.domain_name}' (instructor) evaluation successful for thought ID {thought_item.thought_id}: "
                 f"Score {result.domain_alignment_score}, Recommended Action: {result.recommended_action}"
-            )
-<<<<<<< HEAD
 
-
-=======
->>>>>>> 192ed962
             if hasattr(llm_eval_data, "_raw_response"):
                 result.raw_llm_response = str(llm_eval_data._raw_response)
             return result
